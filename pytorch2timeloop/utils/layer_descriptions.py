--- conflicted
+++ resolved
@@ -7,10 +7,7 @@
 A layer description may use any YAML template (the name of the file that will be used is given by the `problem_template`
 attribute). Furthermore, any number of descriptions may use the same template but map the parameters differently.
 """
-<<<<<<< HEAD
 from functools import reduce
-=======
->>>>>>> 25dd93b5
 import string
 from typing import Optional, Sequence
 import pkgutil
@@ -33,42 +30,7 @@
         config['problem']['shape']['name'] = self.name
         return config
 
-
-<<<<<<< HEAD
-=======
-class BaseConvLayerDescription(LayerDescription):
-    @property
-    def q(self):
-        return int((self.w - self.s + 2 * self.w_pad) / self.w_stride) + 1
-
-    @property
-    def p(self):
-        return int((self.h - self.r + 2 * self.h_pad) / self.h_stride) + 1
-
-    def to_yaml(self):
-        config = super().to_yaml()
-        assert self.n >= 0
-        assert self.p >= 0
-        config['problem']['instance']['R'] = self.r
-        config['problem']['instance']['S'] = self.s
-        config['problem']['instance']['P'] = self.p
-        config['problem']['instance']['Q'] = self.q
-        config['problem']['instance']['C'] = self.c
-        config['problem']['instance']['N'] = self.n
-        config['problem']['instance']['Wstride'] = self.w_stride
-        config['problem']['instance']['Hstride'] = self.h_stride
-
-        for dspace in config['problem']['shape']['data-spaces']:
-            if dspace['name'] == 'Inputs':
-                dspace['name'] = self.ifmap_name
-            elif dspace['name'] == 'Weights':
-                dspace['name'] = self.filter_name
-            elif dspace['name'] == 'Outputs':
-                dspace['name'] = self.ofmap_name
-        return config
-
-
->>>>>>> 25dd93b5
+      
 @dataclass
 class ConvLayerDescription(LayerDescription):
     g: int
@@ -86,7 +48,6 @@
     ifmap_name: str
     filter_name: str
     ofmap_name: str
-<<<<<<< HEAD
 
     @property
     def q(self):
@@ -95,8 +56,6 @@
     @property
     def p(self):
         return int((self.h - self.r + 2 * self.h_pad) / self.h_stride) + 1
-=======
->>>>>>> 25dd93b5
 
     def to_yaml(self):
         dims = list(map(lambda n: self.name + '_' + n, 'GCMRSNPQ'))
@@ -249,10 +208,6 @@
     w_stride: int
     h_stride: int
     ifmap_name: str
-<<<<<<< HEAD
-=======
-    filter_name: str
->>>>>>> 25dd93b5
     ofmap_name: str
 
     def to_yaml(self):
@@ -273,7 +228,6 @@
                 dspace['name'] = self.ofmap_name
         return config
 
-<<<<<<< HEAD
     def to_fused_yaml(self):
         dims = list(map(lambda n: self.name + '_' + n, 'CRSNPQ'))
         (dim_C, dim_R, dim_S, dim_N, dim_P, dim_Q) = dims
@@ -313,68 +267,6 @@
                 f'0 <= {dim_S} < {self.s}'
             )
         }
-
-=======
-@dataclass()
-class DepthWiseConvLayerDescription(BaseConvLayerDescription):
-    problem_template = "depth_wise_convolution"
-    w: int
-    h: int
-    c: int
-    n: int
-    s: int
-    r: int
-    w_pad: int
-    h_pad: int
-    w_stride: int
-    h_stride: int
-    ifmap_name: str
-    filter_name: str
-    ofmap_name: str
-
-
-@dataclass
-class MaxPoolLayerDescription(LayerDescription):
-    @property
-    def q(self):
-        return int((self.w - self.s + 2 * self.w_pad) / self.w_stride) + 1
-
-    @property
-    def p(self):
-        return int((self.h - self.r + 2 * self.h_pad) / self.h_stride) + 1
-
-    problem_template = 'pool'
-
-    w: int
-    h: int
-    c: int
-    n: int
-    s: int
-    r: int
-    w_pad: int
-    h_pad: int
-    w_stride: int
-    h_stride: int
-    ifmap_name: str
-    ofmap_name: str
-
-    def to_yaml(self):
-        config = super().to_yaml()
-        config['problem']['instance']['R'] = self.r
-        config['problem']['instance']['S'] = self.s
-        config['problem']['instance']['P'] = self.p
-        config['problem']['instance']['Q'] = self.q
-        config['problem']['instance']['C'] = self.c
-        config['problem']['instance']['N'] = self.n
-        config['problem']['instance']['Wstride'] = self.w_stride
-        config['problem']['instance']['Hstride'] = self.h_stride
-
-        for dspace in config['problem']['shape']['data-spaces']:
-            if dspace['name'] == 'Inputs':
-                dspace['name'] = self.ifmap_name
-            elif dspace['name'] == 'Outputs':
-                dspace['name'] = self.ofmap_name
->>>>>>> 25dd93b5
         return config
 
 
@@ -458,7 +350,6 @@
 
         return config
 
-<<<<<<< HEAD
     def to_fused_yaml(self):
         if len(self.ifmap1_shape) < len(self.ofmap_shape):
             n_missing_dims = len(self.ofmap_shape) - len(self.ifmap1_shape)
@@ -503,8 +394,6 @@
 
         return config
 
-=======
->>>>>>> 25dd93b5
 
 @dataclass
 class MatmulFuncDescription(LayerDescription):
@@ -582,7 +471,6 @@
         instance[dims[-1]] = self.ofmap_shape[self.softmax_dim]
         config['problem']['instance'] = instance
 
-<<<<<<< HEAD
         return config
 
 
@@ -643,6 +531,4 @@
             'instance': ' and '.join(bounds)
         }
 
-=======
->>>>>>> 25dd93b5
         return config