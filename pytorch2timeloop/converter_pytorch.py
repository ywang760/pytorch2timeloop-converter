--- conflicted
+++ resolved
@@ -20,11 +20,7 @@
                                     sample_input: Any,
                                     batch_size: int,
                                     model_name: str,
-<<<<<<< HEAD
                                     save_dir: Path,
-=======
-                                    save_dir: str,
->>>>>>> 25dd93b5
                                     exception_module_names=[]):
     """
     Convert a general PyTorch model to Timeloop problem files.
@@ -51,15 +47,10 @@
 
 
 def convert_model(model: nn.Module, input_size: tuple, batch_size: int,
-<<<<<<< HEAD
                   model_name: str, save_dir: Path,
                   fuse=False, convert_fc=False,
                   ignored_func=None,
                   exception_module_names=[]):
-=======
-                  model_name: str, save_dir: str,
-                  convert_fc=False, exception_module_names=[]):
->>>>>>> 25dd93b5
     """
     Convert a PyTorch CNN model to Timeloop problem files.
 
@@ -85,24 +76,15 @@
         )
     )
     sample_input = torch.rand(2, *input_size).type(torch.FloatTensor)
-<<<<<<< HEAD
     layer_data = _make_summary(model, sample_input, ignored_func=ignored_func)
     _convert_from_layer_data(layer_data, model_name, save_dir, fuse=fuse)
 
 
 def _convert_from_layer_data(layer_data, model_name, save_dir, fuse=False):
-=======
-    layer_data = _make_summary(model, sample_input)
-    _convert_from_layer_data(layer_data, model_name, save_dir)
-
-
-def _convert_from_layer_data(layer_data, model_name, save_dir):
->>>>>>> 25dd93b5
     outdir = os.path.join(save_dir, model_name)
     if not os.path.exists(outdir):
         os.makedirs(outdir)
 
-<<<<<<< HEAD
     if fuse:
         problems = []
         for i in range(0, len(layer_data)):
@@ -127,22 +109,7 @@
 
     logger.info("conversion complete!\n")
 
-
 def _make_summary(model, sample_input, ignored_func):
     converter = Converter(fx.symbolic_trace(model), ignored_func=ignored_func)
-=======
-    # make the problem file for each layer
-    for i in range(0, len(layer_data)):
-        problem = layer_data[i]
-        file_name = '[layer' + str(i+1) + ']' + problem.name + '.yaml'
-        file_path = os.path.abspath(os.path.join(save_dir, model_name, file_name))
-        with open(file_path, 'w') as f:
-            f.write(yaml.dump(problem.to_yaml()))
-
-    logger.info("conversion complete!\n")
-
-def _make_summary(model, sample_input):
-    converter = Converter(fx.symbolic_trace(model))
->>>>>>> 25dd93b5
     converter.run(sample_input)
     return converter.summary